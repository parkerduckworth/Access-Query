--- conflicted
+++ resolved
@@ -155,9 +155,5 @@
 # Editor-based Rest Client
 .idea/httpRequests
 
-<<<<<<< HEAD
-.DS_Store
-=======
 # Git-related
-.DS_Store
->>>>>>> 4e0eaaa9
+.DS_Store